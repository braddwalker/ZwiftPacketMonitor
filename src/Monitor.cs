--- conflicted
+++ resolved
@@ -4,18 +4,15 @@
 using SharpPcap.Npcap;
 using System.Threading;
 using System.Threading.Tasks;
-using Microsoft.Extensions.Logging;
-<<<<<<< HEAD
-using PacketDotNet;
-=======
 using System.Text.RegularExpressions;
 using System.Net;
->>>>>>> 5cf24fe1
+using Microsoft.Extensions.Logging;
+using PacketDotNet;
 
 namespace ZwiftPacketMonitor
 {
     ///<summary>
-    /// This class implements a UDP packet monitor for the Zwift cycling simulator. It listens for packets on a specific port
+    /// This class implements a TCP and UDP packet monitor for the Zwift cycling simulator. It listens for packets on a specific port
     /// of a local network adapter, and when found, deserializes the payload and dispatches events that can be consumed by the
     /// caller.
     /// 
@@ -32,6 +29,9 @@
         /// </summary>
         private const int ZWIFT_UDP_PORT = 3022;
 
+        /// <summary>
+        /// The default Zwift TCP data port
+        /// </summary>
         private const int ZWIFT_TCP_PORT = 3023;
 
         /// <summary>
@@ -73,7 +73,8 @@
         /// <summary>
         /// Creates a new instance of the monitor class.
         /// </summary>
-        public Monitor(ILogger<Monitor> logger) {
+        public Monitor(ILogger<Monitor> logger) 
+        {
             this.logger = logger;
         }
 
@@ -150,16 +151,13 @@
         /// <summary>
         /// Starts the network monitor and begins dispatching events
         /// </summary>
-        /// <param name="networkInterface">The name of the network interface to attach to</param>
+        /// <param name="networkInterface">The name or IP address of the network interface to attach to</param>
         /// <param name="cancellationToken">An optional cancellation token</param>
         /// <returns>A Task representing the running packet capture</returns>
         public async Task StartCaptureAsync(string networkInterface, CancellationToken cancellationToken = default)
         {            
-<<<<<<< HEAD
             logger.LogDebug($"Starting packet capture on {networkInterface} UDP:{ZWIFT_UDP_PORT}, TCP:{ZWIFT_TCP_PORT}");
 
-=======
->>>>>>> 5cf24fe1
             // This will blow up if caller doesn't have sufficient privs to attach to network devices
             var devices = NpcapDeviceList.Instance;
 
@@ -179,7 +177,8 @@
                             a.Addr != null && a.Addr.ipAddress != null && 
                                 a.Addr.ipAddress.Equals(IPAddress.Parse(networkInterface))));
                 }
-                else {
+                else 
+                {
                     device = devices.Where(x => 
                         x.Name.Equals(networkInterface, StringComparison.InvariantCultureIgnoreCase)).FirstOrDefault();
                 }
@@ -190,20 +189,19 @@
                 throw new ArgumentException($"Interface {networkInterface} not found");
             }
 
-            logger.LogDebug($"Starting UDP packet capture on {GetInterfaceDisplayName(device)}:{ZWIFT_PORT}");
-
-            // Register our handler function to the 'packet arrival' event
-            device.OnPacketArrival += new PacketArrivalEventHandler(device_OnPacketArrival);
+            logger.LogDebug($"Starting packet capture on {GetInterfaceDisplayName(device)} UDP:{ZWIFT_UDP_PORT}, TCP: {ZWIFT_TCP_PORT}");
 
             // Open the device for capturing
             device.Open(DeviceMode.Normal, READ_TIMEOUT);
             device.Filter = $"udp port {ZWIFT_UDP_PORT} or tcp port {ZWIFT_TCP_PORT}";
+            device.OnPacketArrival += new PacketArrivalEventHandler(device_OnPacketArrival);
 
             // Start capture 'INFINTE' number of packets
             await Task.Run(() => { device.Capture(); }, cancellationToken);
         }
 
-        private string GetInterfaceDisplayName(NpcapDevice device) {
+        private string GetInterfaceDisplayName(NpcapDevice device) 
+        {
             return (device.Addresses[0]?.Addr?.ipAddress == null ? device.Name : device.Addresses[0].Addr.ipAddress.ToString());
         }
 
@@ -220,7 +218,8 @@
             {
                 await Task.CompletedTask;
             }
-            else {
+            else 
+            {
                 await Task.Run(() => { device.Close(); }, cancellationToken);
             }
         }
@@ -237,7 +236,8 @@
                 var protoBytes = new byte[0];
                 var direction = Direction.Unknown;
                 
-                if (tcpPacket != null) {
+                if (tcpPacket != null) 
+                {
                     var ipPacket = (IPPacket)tcpPacket.ParentPacket;
                     int srcPort = tcpPacket.SourcePort;
                     int dstPort = tcpPacket.DestinationPort;
@@ -250,7 +250,7 @@
                         if (fragmentedBytes != null && tcpPacket.Push) 
                         {
                             // This is part of a fragmented packet
-                            // The *entire* payload is valid (no length in the first bytes)
+                            // The entire payload of this packet is valid (no length in the first bytes)
                             fragmentedBytes = fragmentedBytes.Concat(tcpPacket.PayloadData).ToArray();
 
                             logger.LogDebug($"Combining packets - {fragmentedBytes.Length}, {fragmentedPayloadLength}");
@@ -264,7 +264,8 @@
                                 fragmentedBytes = null;
                                 fragmentedPayloadLength = 0;
                             }
-                            else {
+                            else 
+                            {
                                 // Wait for more packets?
                                 logger.LogDebug($"Waiting for more packets - {fragmentedBytes.Length}, {fragmentedPayloadLength}");
                                 return;
@@ -275,7 +276,9 @@
                             // Total payload length is stored in the first 2 bytes
                             var payloadLenBytes = packetBytes.Take(2).ToArray();
                             if (BitConverter.IsLittleEndian)
+                            {
                                 Array.Reverse(payloadLenBytes);
+                            }
 
                             // first 2 bytes are the total payload length
                             int expectedLen = BitConverter.ToUInt16(payloadLenBytes, 0);
@@ -291,7 +294,8 @@
                                 // Nothing more to do here until the rest of the packets show up
                                 return;
                             }
-                            else {
+                            else 
+                            {
                                 // This packet is complete, trim off the payload length bytes
                                 protoBytes = packetBytes.Skip(2).ToArray(); 
                             }
@@ -323,7 +327,7 @@
                         direction = Direction.Incoming;
                     }
                     // Outgoing packet
-                    else if (dstPort == ZWIFT_UDP_PORT)
+                    else if (dstPort == ZWIFT_UDP_PORT) 
                     {
                         // Outgoing packets *may* have some a metadata header that's not part of the protobuf.
                         // This is sort of a magic number at the moment -- not sure if the first byte is coincidentally 0x06, 
@@ -378,35 +382,23 @@
                             {
                                 if (player != null) 
                                 {
-<<<<<<< HEAD
                                     // Dispatch the event
                                     OnIncomingPlayerEvent(new PlayerStateEventArgs()
                                     {
                                         PlayerState = player,
                                         EventDate = DateTime.Now
                                     });
-=======
-                                    if (logger.IsEnabled(LogLevel.Debug))
-                                    {
-                                        logger.LogDebug($"INCOMING: {player}");
-                                    }
-                                    
-                                    PlayerStateEventArgs args = new PlayerStateEventArgs();
-                                    args.PlayerState = player;
-                                    args.EventDate = DateTime.Now;
-                                    OnIncomingPlayerEvent(args);
->>>>>>> 5cf24fe1
                                 }
                             }
 
                             // Dispatch player updates individually
                             foreach (var pu in packetData.PlayerUpdates)
                             {
-<<<<<<< HEAD
                                 switch (pu.Tag3)
                                 {                                    
                                     case 4:
-                                        OnIncomingRideOnGivenEvent(new RideOnGivenEventArgs() {
+                                        OnIncomingRideOnGivenEvent(new RideOnGivenEventArgs() 
+                                        {
                                             RideOn = Payload4.Parser.ParseFrom(pu.Payload.ToByteArray()),
                                             EventDate = DateTime.Now
                                         });
@@ -447,21 +439,11 @@
                                     default:
                                         break;
                                 }                            
-=======
-                                if (logger.IsEnabled(LogLevel.Debug))
-                                {
-                                    logger.LogDebug($"OUTGOING: {packetData.State}");
-                                }
-
-                                PlayerStateEventArgs args = new PlayerStateEventArgs();
-                                args.PlayerState = packetData.State;
-                                args.EventDate = DateTime.Now;
-                                OnOutgoingPlayerEvent(args);
->>>>>>> 5cf24fe1
-                            }
-                        }
-                    }
-                    catch (Exception ex) {
+                            }
+                        }
+                    }
+                    catch (Exception ex) 
+                    {
                         logger.LogError(ex, $"ERROR: PayloadLen: {packetBytes?.Length}, PayloadData: {BitConverter.ToString(packetBytes).Replace("-", "")}\n\r");
                     }
                 }
